--- conflicted
+++ resolved
@@ -26,15 +26,11 @@
 import org.apache.commons.lang.UnhandledException;
 
 @SuppressWarnings("restriction")
-<<<<<<< HEAD
-public class AdminApplicationConfigurator implements ApplicationConfigurator {
-=======
 public class AdminApplicationConfigurator implements ApplicationConfiguration {
 //	public static final String THEME_ID_RAP_DEFAULT = "org.eclipse.rap.rwt.theme.Default";
 //	public static final String EP_ADMIN = "admin";
 
 	/** FILTER */
->>>>>>> e38d0fbd
 	public static final String FILTER = "(service.pid=" + AdminApplicationConfigurator.class.getName() + ")";
 
 	@Override
